--- conflicted
+++ resolved
@@ -98,14 +98,13 @@
      \brief Returns the intermediate time in seconds since ref date
    **/
   double get_intermediate();
-<<<<<<< HEAD
 
   /**************************************************************
      \brief Returns dt
 
      dt is the delta-time between iterations in Aether.
    **/
-  float get_dt();
+  precision_t get_dt();
 
   /**************************************************************
      \brief Returns current time in specific unit for planetary calc
@@ -113,7 +112,7 @@
      Return the current time as an orbit time, to allow for calculation
    of a bunch of planetary characteristics. It's a JPL thing.
    **/
-  float get_orbittime();
+  precision_t get_orbittime();
 
   /**************************************************************
      \brief Returns current time in Julian Days
@@ -132,14 +131,7 @@
    \param dt_check Repetative delta-time to do a task
 
    **/
-  int check_time_gate(float dt_check);
-=======
-  precision_t get_dt();
-  precision_t get_orbittime();
-  double get_julian_day();
-
   int check_time_gate(precision_t dt_check);
->>>>>>> 8cbd4a3c
 
   /**************************************************************
      \brief Calculates the delta time in the code.
@@ -182,31 +174,23 @@
   /// number of iterations into the simulation
   int64_t iStep;
 
-<<<<<<< HEAD
   /// delta-time between current time-steps
-  float dt;
-=======
   precision_t dt;
->>>>>>> 8cbd4a3c
 
   // -------------------------------------------------------------
   // Derived variables from the current time:
 
   /// year, month, day, hour, minute, second, millisecond vector
   std::vector<int> iCurrent;
-<<<<<<< HEAD
 
   /// Universal time in hours
-  float ut;
+  precision_t ut;
   
   /// in weird JPL units
   float orbittime;
+  precision_t orbittime;
 
   /// current time as different integer units:
-=======
-  precision_t ut;
-  precision_t orbittime;
->>>>>>> 8cbd4a3c
   int year;
   int month;
   int day;
@@ -238,13 +222,9 @@
 
   /// This is the current system time of the simulation
   time_t sys_time_current;
-<<<<<<< HEAD
 
   /// This is the difference, or the current walltime in seconds
-  float walltime;
-=======
   precision_t walltime;
->>>>>>> 8cbd4a3c
 };
 
 #endif  // INCLUDE_TIMES_H_