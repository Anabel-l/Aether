--- conflicted
+++ resolved
@@ -71,11 +71,9 @@
     int max;
     /// type of formula to use for reaction rate:
     int type;
-<<<<<<< HEAD
     /// name of the reaction
     std::string name;    
-=======
->>>>>>> 85175473
+
   };
 
   /// vector to keep track of all reactions:
