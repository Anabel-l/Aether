--- conflicted
+++ resolved
@@ -21,21 +21,12 @@
 			   arma_cube loss,
 			   precision_t dt);
 
-<<<<<<< HEAD
-/// Use the previous value:
-const int iPrevious_ = 1;
-/// Use the next value:
-const int iNext_ = 2;
-// Use the closest value:
-const int iClosest_ = 3; 
-/// Interpolate:
-=======
+
 /// Set flag values that indicate whether the previous, next, closest,
 /// or an interpolated value should be used.
 const int iPrevious_ = 1;
 const int iNext_ = 2;
 const int iClosest_ = 3; 
->>>>>>> 1907d631
 const int iInterp_ = 4;
 
 double interpolate_1d_get_index_doubles(double intime,
@@ -51,23 +42,16 @@
 double interpolate_1d_w_index(std::vector<float> values,
 			      float interpolation_index,
 			      int interpolation_type);
-<<<<<<< HEAD
-double interpolate_1d_w_index(fvec values,
-=======
 double interpolate_1d_w_index(arma_vec values,
->>>>>>> 1907d631
 			      double interpolation_index,
 			      int interpolation_type);
 fmat interpolate_1d_w_index(std::vector<fmat> values,
 			    double interpolation_index,
 			    int interpolation_type);
 
-<<<<<<< HEAD
-=======
 arma_cube calc_gradient_lon(arma_cube value, Grid grid);
 arma_cube calc_gradient_lat(arma_cube value, Grid grid);
 arma_cube calc_gradient_alt(arma_cube value, Grid grid);
 std::vector<arma_cube> calc_gradient_vector(arma_cube value_scgc, Grid grid);
   
->>>>>>> 1907d631
 #endif  // INCLUDE_SOLVERS_H_