// Copyright 2020, the Aether Development Team (see doc/dev_team.md for members)
// Full license can be found in License.md

#include <iostream>

#include "aether.h"
#include <math.h>

// ----------------------------------------------------------------------
// Create connectivity between the nodes for message passing for cubesphere
// ----------------------------------------------------------------------

void Grid::create_cubesphere_connection(Quadtree quadtree,
                                        Inputs input,
                                        Report &report) {

  std::string function = "Grid::create_cubesphere_connection";
  static int iFunction = -1;
  report.enter(function, iFunction);

  IsLatLonGrid = false;

  arma_vec lower_left_norm = quadtree.get_vect("LL");
  arma_vec middle_norm = quadtree.get_vect("MID");
  arma_vec size_right_norm = quadtree.get_vect("SR");
  arma_vec size_up_norm = quadtree.get_vect("SU");

  // These points go off the edge to the next block in each direction:
  arma_vec down_norm = middle_norm - 0.51 * size_up_norm;
  arma_vec up_norm = middle_norm + 0.51 * size_up_norm;
  arma_vec left_norm = middle_norm - 0.51 * size_right_norm;
  arma_vec right_norm = middle_norm + 0.51 * size_right_norm;

  // Find those points in the quadtree to figure out which processor
  // they are on
  iProcYm = quadtree.find_point(down_norm) + iMember * nGrids;
  iProcYp = quadtree.find_point(up_norm) + iMember * nGrids;
  iProcXm = quadtree.find_point(left_norm) + iMember * nGrids;
  iProcXp = quadtree.find_point(right_norm) + iMember * nGrids;

  // Need to know which side the current block is on and which side each
  // of the blocks in the different directions is on.  Need this so we can
  // know how to unpack the variables after the message pass.
  iRoot = quadtree.find_root(middle_norm);
  iRootYm = quadtree.find_root(down_norm);
  iRootYp = quadtree.find_root(up_norm);
  iRootXm = quadtree.find_root(left_norm);
  iRootXp = quadtree.find_root(right_norm);

  // These should be the exact edge of the face.
  // The from and to processors should get these in the same place,
  // so they can be used to match which processor to send / receive info
  edge_Xp = middle_norm + size_right_norm / 2.0;
  edge_Xm = middle_norm - size_right_norm / 2.0;
  edge_Yp = middle_norm + size_up_norm / 2.0;
  edge_Ym = middle_norm - size_up_norm / 2.0;

  if (report.test_verbose(2))
    std::cout << "connectivity : "
              << "  iProc : " << iProc << "\n"
              << "  isnorth : " << DoesTouchNorthPole << "\n"
              << "  issouth : " << DoesTouchSouthPole << "\n"
              << "  iProcXp : " << iProcXp << "\n"
              << "  iProcYp : " << iProcYp << "\n"
              << "  iProcXm : " << iProcXm << "\n"
              << "  iProcYm : " << iProcYm << "\n"
              << "  iRoot   : " << iRoot << "\n"
              << "  iRootXp : " << iRootXp << "\n"
              << "  iRootYp : " << iRootYp << "\n"
              << "  iRootXm : " << iRootXm << "\n"
              << "  iRootYm : " << iRootYm << "\n";

  int64_t iProcSelf = quadtree.find_point(middle_norm);

  report.exit(function);
  return;
}

// ----------------------------------------------------------------------
// This function takes the normalized coordinates and makes latitude
// and longitude arrays from them.  It can do this for the corners or
// edges, depending on the offset.
// ----------------------------------------------------------------------

void fill_cubesphere_lat_lon_from_norms(Quadtree quadtree,
                                        arma_vec dr,
                                        arma_vec du,
                                        arma_vec ll,
                                        int64_t nGCs,
                                        precision_t left_off,
                                        precision_t down_off,
                                        arma_mat &lat2d,
                                        arma_mat &lon2d) {

  int64_t nX = lat2d.n_rows;
  int64_t nY = lat2d.n_cols;

  double xn, yn, zn, rn;
  double xp, yp, zp, rp, latp, lonp;

  double a = sqrt(3);

  arma_vec xyz, xyzn, xyz_wrapped;

  // Loop through each point and derive the coordinate
  for (int iDU = 0; iDU < nY; iDU++) {
    for (int iLR = 0; iLR < nX; iLR++) {

      // the offsets are so we can find cell centers, edges, and corners
      double iD = iDU - nGCs + down_off;
      double iL = iLR - nGCs + left_off;

      // This is the normalized coordinate:
      xyz = ll + dr * iL + du * iD;
      // Ghost cells could be off the edge, so wrap to other face:
      xyz_wrapped = quadtree.wrap_point_cubesphere(xyz) * a;
      // Normalize the coordinate to a unit vector:
      xyzn = normalise(xyz_wrapped);
      xp = xyzn(0);
      yp = xyzn(1);
      zp = xyzn(2);

      // Derive lat and lon from unit vector:
      latp = asin(zp);
      // offset for lon is to put the left edge of face 0 at 0 longitude:
      lonp = atan2(yp, xp) + 3 * cPI / 4;

      if (lonp > cTWOPI)
        lonp = lonp - cTWOPI;

      if (lonp < 0.0)
        lonp = lonp + cTWOPI;

      lat2d(iLR, iDU) = latp;
      lon2d(iLR, iDU) = lonp;
    }
  }

  return;
}

// ----------------------------------------------------------------------
// Create a geographic grid
//    - if restarting, read in the grid
//    - if not restarting, initialize the grid
// ----------------------------------------------------------------------

void Grid::create_cubesphere_grid(Quadtree quadtree,
                                  Inputs input,
                                  Report &report) {

  std::string function = "Grid::create_cubesphere_grid";
  static int iFunction = -1;
  report.enter(function, iFunction);

  arma_vec dr(3), du(3), ll(3);
  double xn, yn, zn, rn;
  double xp, yp, zp, rp, latp, lonp;

  double a = sqrt(3);

  arma_vec lower_left_norm = quadtree.get_vect("LL");
  arma_vec size_right_norm = quadtree.get_vect("SR");
  arma_vec size_up_norm = quadtree.get_vect("SU");

  dr = size_right_norm / (nLons - 2 * nGCs);
  du = size_up_norm / (nLats - 2 * nGCs);
  ll = lower_left_norm;

  int64_t iAlt, iLon, iLat;

  // ---------------------------------------------
  // Cell Centers
  // ---------------------------------------------
  arma_mat lat2d(nLons, nLats);
  arma_mat lon2d(nLons, nLats);
  fill_cubesphere_lat_lon_from_norms(quadtree, dr, du, ll, nGCs, 0.5, 0.5,
                                     lat2d, lon2d);

  for (iAlt = 0; iAlt < nAlts; iAlt++) {
    geoLon_scgc.slice(iAlt) = lon2d;
    geoLat_scgc.slice(iAlt) = lat2d;
  }

  // ---------------------------------------------
  // Left Sides - edges on left side (no offset left)
  // ---------------------------------------------
  arma_mat lat2d_left(nLons + 1, nLats);
  arma_mat lon2d_left(nLons + 1, nLats);
  fill_cubesphere_lat_lon_from_norms(quadtree, dr, du, ll, nGCs, 0.0, 0.5,
                                     lat2d_left, lon2d_left);

  for (iAlt = 0; iAlt < nAlts; iAlt++) {
    geoLon_Left.slice(iAlt) = lon2d_left;
    geoLat_Left.slice(iAlt) = lat2d_left;
  }

  // ---------------------------------------------
  // Down Sides - edges on down side (no offset down)
  // ---------------------------------------------
  arma_mat lat2d_down(nLons, nLats + 1);
  arma_mat lon2d_down(nLons, nLats + 1);
  fill_cubesphere_lat_lon_from_norms(quadtree, dr, du, ll, nGCs, 0.5, 0.0,
                                     lat2d_down, lon2d_down);

  for (iAlt = 0; iAlt < nAlts; iAlt++) {
    geoLon_Down.slice(iAlt) = lon2d_down;
    geoLat_Down.slice(iAlt) = lat2d_down;
  }

  // ---------------------------------------------
  // Corners (lower left) - no offsets
  // ---------------------------------------------
  arma_mat lat2d_corner(nLons + 1, nLats + 1);
  arma_mat lon2d_corner(nLons + 1, nLats + 1);
  fill_cubesphere_lat_lon_from_norms(quadtree, dr, du, ll, nGCs, 0.0, 0.0,
                                     lat2d_corner, lon2d_corner);

  for (iAlt = 0; iAlt < nAlts + 1; iAlt++) {
    geoLon_Corner.slice(iAlt) = lon2d_corner;
    geoLat_Corner.slice(iAlt) = lat2d_corner;
  }

  report.exit(function);
  return;
}

// ----------------------------------------------------------------------
// Create connectivity between the nodes for message passing for sphere
// ----------------------------------------------------------------------

void Grid::create_sphere_connection(Quadtree quadtree,
                                    Inputs input,
                                    Report &report) {

  std::string function = "Grid::create_sphere_connection";
  static int iFunction = -1;
  report.enter(function, iFunction);

  IsLatLonGrid = true;

  // Get some coordinates and sizes in normalized coordinates:
  arma_vec lower_left_norm = quadtree.get_vect("LL");
  arma_vec middle_norm = quadtree.get_vect("MID");
  arma_vec size_right_norm = quadtree.get_vect("SR");
  arma_vec size_up_norm = quadtree.get_vect("SU");

  // Move to the next block in 4 directions:
  arma_vec down_norm = middle_norm - 0.51 * size_up_norm;
  arma_vec up_norm = middle_norm + 0.51 * size_up_norm;
  arma_vec left_norm = middle_norm - 0.51 * size_right_norm;
  arma_vec right_norm = middle_norm + 0.51 * size_right_norm;

  // The first component could wrap around:
  right_norm(0) = fmod(right_norm(0), quadtree.limit_high(0));
  left_norm(0) = fmod((left_norm(0) + quadtree.limit_high(0)),
                      quadtree.limit_high(0));

  // These should be the exact edge of the face.
  // The from and to processors should get these in the same place,
  // so they can be used to match which processor to send / receive info
  edge_Xp = middle_norm + size_right_norm / 2.0;
  // wrap in longitude:
  edge_Xp(0) = fmod(edge_Xp(0), quadtree.limit_high(0));
  edge_Xm = middle_norm - size_right_norm / 2.0;
  edge_Yp = middle_norm + size_up_norm / 2.0;
  edge_Ym = middle_norm - size_up_norm / 2.0;

  iProcYm = quadtree.find_point(down_norm) + iMember * nGrids;
  iProcYp = quadtree.find_point(up_norm) + iMember * nGrids;
  iProcXm = quadtree.find_point(left_norm) + iMember * nGrids;
  iProcXp = quadtree.find_point(right_norm) + iMember * nGrids;

  iRoot = quadtree.find_root(middle_norm);
  iRootYm = quadtree.find_root(down_norm);
  iRootYp = quadtree.find_root(up_norm);
  iRootXm = quadtree.find_root(left_norm);
  iRootXp = quadtree.find_root(right_norm);

  // Check if touching South Pole:
  if (lower_left_norm(1) == quadtree.limit_low(1)) {
    DoesTouchSouthPole = true;

    // edges need to be adjusted to deal with longitudes, since the
    // pole will 180deg different for the from and to processors
    if (edge_Ym(0) < 1.0)
      edge_Ym(0) += 0.5;
    else
      edge_Ym(0) -= 0.5;
  }

  // Check if touching North Pole:
  if (lower_left_norm(1) + size_up_norm(1) == quadtree.limit_high(1)) {
    DoesTouchNorthPole = true;

    // edge need to be adjusted to deal with longitudes, since the
    // pole will 180deg different for the from and to processors
    if (edge_Yp(0) < 1.0)
      edge_Yp(0) += 0.5;
    else
      edge_Yp(0) -= 0.5;
  }

  if (report.test_verbose(2))
    std::cout << "connectivity : "
              << "  iProc : " << iProc << "\n"
              << "  isnorth : " << DoesTouchNorthPole << "\n"
              << "  issouth : " << DoesTouchSouthPole << "\n"
              << "  iProcYm : " << iProcYm << "\n"
              << "  iProcYp : " << iProcYp << "\n"
              << "  iProcXm : " << iProcXm << "\n"
              << "  iProcXp : " << iProcXp << "\n";

  report.exit(function);
  return;
}

// ----------------------------------------------------------------------
// Create a spherical grid with lon/lat/alt coordinates
// ----------------------------------------------------------------------

void Grid::create_sphere_grid(Quadtree quadtree,
                              Inputs input,
                              Report &report) {

  std::string function = "Grid::create_simple_lat_lon_alt_grid";
  static int iFunction = -1;
  report.enter(function, iFunction);

  int64_t iLon, iLat, iAlt;

  // Get some coordinates and sizes in normalized coordinates:
  arma_vec lower_left_norm = quadtree.get_vect("LL");
  arma_vec size_right_norm = quadtree.get_vect("SR");
  arma_vec size_up_norm = quadtree.get_vect("SU");

  precision_t dlon = size_right_norm(0) * cPI / (nLons - 2 * nGCs);
  precision_t lon0 = lower_left_norm(0) * cPI;
  arma_vec lon1d(nLons);

  // Longitudes:
  // - Make a 1d vector
  // - copy it into the 3d cube
  for (iLon = 0; iLon < nLons; iLon++)
    lon1d(iLon) = lon0 + (iLon - nGCs + 0.5) * dlon;

  for (iLat = 0; iLat < nLats; iLat++) {
    for (iAlt = 0; iAlt < nAlts; iAlt++)
      geoLon_scgc.subcube(0, iLat, iAlt, nLons - 1, iLat, iAlt) = lon1d;
  }

  precision_t dlat = size_up_norm(1) * cPI / (nLats - 2 * nGCs);
  precision_t lat0 = lower_left_norm(1) * cPI;
  arma_vec lat1d(nLats);

  // Latitudes:
  // - Make a 1d vector
  // - copy it into the 3d cube
  for (iLat = 0; iLat < nLats; iLat++)
    lat1d(iLat) = lat0 + (iLat - nGCs + 0.5) * dlat;

  for (iLon = 0; iLon < nLons; iLon++) {
    for (iAlt = 0; iAlt < nAlts; iAlt++)
      geoLat_scgc.subcube(iLon, 0, iAlt, iLon, nLats - 1, iAlt) = lat1d;
  }

  // ---------------------------------------------
  // Left Sides - edges on left side (no offset left)
  // ---------------------------------------------
  arma_mat lat2d_left(nLons + 1, nLats);
  arma_mat lon2d_left(nLons + 1, nLats);

  for (iLat = 0; iLat < nLats; iLat++) {
    for (iLon = 0; iLon < nLons + 1; iLon++) {
      lat2d_left(iLon, iLat) = lat0 + (iLat - nGCs + 0.5) * dlat;
      lon2d_left(iLon, iLat) = lon0 + (iLon - nGCs) * dlon;
    }
  }

  for (iAlt = 0; iAlt < nAlts; iAlt++) {
    geoLon_Left.slice(iAlt) = lon2d_left;
    geoLat_Left.slice(iAlt) = lat2d_left;
  }

  // ---------------------------------------------
  // Down Sides - edges on down side (no offset lat)
  // ---------------------------------------------
  arma_mat lat2d_down(nLons, nLats + 1);
  arma_mat lon2d_down(nLons, nLats + 1);

  for (iLat = 0; iLat < nLats + 1; iLat++) {
    for (iLon = 0; iLon < nLons; iLon++) {
      lat2d_down(iLon, iLat) = lat0 + (iLat - nGCs) * dlat;
      lon2d_down(iLon, iLat) = lon0 + (iLon - nGCs + 0.5) * dlon;
    }
  }

  for (iAlt = 0; iAlt < nAlts; iAlt++) {
    geoLon_Down.slice(iAlt) = lon2d_down;
    geoLat_Down.slice(iAlt) = lat2d_down;
  }

  // ---------------------------------------------
  // Corner Sides - corner (no offset lat or lon)
  // ---------------------------------------------
  arma_mat lat2d_corner(nLons + 1, nLats + 1);
  arma_mat lon2d_corner(nLons + 1, nLats + 1);

  for (iLat = 0; iLat < nLats + 1; iLat++) {
    for (iLon = 0; iLon < nLons + 1; iLon++) {
      lat2d_corner(iLon, iLat) = lat0 + (iLat - nGCs) * dlat;
      lon2d_corner(iLon, iLat) = lon0 + (iLon - nGCs) * dlon;
    }
  }

  for (iAlt = 0; iAlt < nAlts + 1; iAlt++) {
    geoLon_Corner.slice(iAlt) = lon2d_corner;
    geoLat_Corner.slice(iAlt) = lat2d_corner;
  }

  report.exit(function);
  return;
}

// ----------------------------------------------------------------------
// Create a spherical grid with lon/lat/alt coordinates
// ----------------------------------------------------------------------

void Grid::create_altitudes(Planets planet, Inputs input, Report &report) {

  std::string function = "Grid::create_altitudes";
  static int iFunction = -1;
  report.enter(function, iFunction);

  int64_t iLon, iLat, iAlt;

  arma_vec alt1d(nAlts);

  Inputs::grid_input_struct grid_input = input.get_grid_inputs();

  if (grid_input.IsUniformAlt) {
    for (iAlt = 0; iAlt < nAlts; iAlt++)
      alt1d(iAlt) = grid_input.alt_min + (iAlt - nGeoGhosts) * grid_input.dalt;
  } else {

    json neutrals = planet.get_neutrals();
    json temperatures = planet.get_temperatures();
    std::vector<double> input_alt;
    std::vector<double> input_temp;

    for (int i = 0; i < temperatures["alt"].size(); i++) {
      input_alt.push_back(double(temperatures["alt"][i]) * 1000.0);
      input_temp.push_back(temperatures["temp"][i]);
    }

    precision_t scale_height, temperature, gravity, radius, mass, density;
    int64_t nSp = neutrals["name"].size();
    arma_vec densities(nSp);
    arma_vec masses(nSp);
    arma_vec h(nSp);

    int64_t iSp;

    report.print(1, "Making non-uniform altitude grid!");

    if (grid_input.dalt > 0.5) {
      if (report.test_verbose(0)) {
        std::cout << "-----------------------------------------------------\n";
        std::cout << "WARNING: dAlt is set to > 0.5, with non-uniform grid!\n";
        std::cout << "   dAlt = " << grid_input.dalt << "\n";
        std::cout << "-----------------------------------------------------\n";
      }
    }

    double alt = grid_input.alt_min;
    radius = planet.get_radius(0.0) + alt;
    precision_t mu = planet.get_mu();
    gravity = mu / (radius * radius);

    temperature = interpolate_1d(alt, input_alt, input_temp);

    mass = 0.0;
    density = 0.0;

    for (iSp = 0; iSp < nSp; iSp++) {
      masses(iSp) = double(neutrals["mass"][iSp]) * cAMU;
      densities[iSp] = neutrals["BC"][iSp];
      h(iSp) = cKB * temperature / (masses(iSp) * gravity);
      mass = mass + masses(iSp) * densities[iSp];
      density = density + densities[iSp];
    }

    // convert mass density into mass:
    mass = mass / density;
    scale_height = cKB * temperature / (mass * gravity);

    precision_t dalt = scale_height * grid_input.dalt;
    precision_t dAltLimiter = dalt * 10.0;

    // Fills bottom ghost cells with constant dAlt
    // Fills bottom cell with actual desired bottom altitude
    for (iAlt = 0; iAlt <= nGeoGhosts; iAlt++) {
      alt1d(iAlt) = grid_input.alt_min + (iAlt - nGeoGhosts) * dalt;

      if (report.test_verbose(1))
        std::cout << "iAlt : " << iAlt
                  << " Altitude : " << alt1d(iAlt) / 1000.0
                  << " (km)\n";
    }

    for (iAlt = nGeoGhosts + 1; iAlt < nAlts; iAlt++) {

      alt = alt1d(iAlt - 1);
      temperature = interpolate_1d(alt, input_alt, input_temp);
      radius = planet.get_radius(0.0) + alt;
      gravity = mu / (radius * radius);

      mass = 0.0;
      density = 0.0;

      for (iSp = 0; iSp < nSp; iSp++) {
        mass = mass + masses(iSp) * densities[iSp];
        density = density + densities[iSp];
      }

      // convert mass density into mass:
      mass = mass / density;
      scale_height = cKB * temperature / (mass * gravity);

      dalt = scale_height * grid_input.dalt;

      if (dalt > dAltLimiter)
        dalt = dAltLimiter;

      alt1d(iAlt) = alt + dalt;

      h = cKB * temperature / (masses * gravity);
      densities = densities % exp(-dalt / h);

      if (report.test_verbose(1))
        std::cout << "iAlt : " << iAlt
                  << " Altitude : " << alt1d(iAlt) / 1000.0
                  << " (km)\n";
    }
  }

  // This takes cell centers and calculates the edges:
  arma_vec alt1d_below = calc_bin_edges(alt1d);

  for (iLon = 0; iLon < nLons; iLon++) {
    for (iLat = 0; iLat < nLats; iLat++) {
      geoAlt_scgc.tube(iLon, iLat) = alt1d;
      geoAlt_Below.tube(iLon, iLat) = alt1d_below;
    }
  }

  for (iLon = 0; iLon < nLons + 1; iLon++) {
    for (iLat = 0; iLat < nLats + 1; iLat++)
      geoAlt_Corner.tube(iLon, iLat) = alt1d_below;
  }

  report.exit(function);
  return;
}

// ----------------------------------------------------------------------
// Initialize the geographic grid.  At the moment, this is a simple
// Lon/Lat/Alt grid.  The grid structure is general enough that each
// of the lon, lat, and alt can be a function of the other variables.
// ----------------------------------------------------------------------

bool Grid::init_geo_grid(Quadtree quadtree,
                         Planets planet,
                         Inputs input,
                         Report &report) {

  std::string function = "Grid::init_geo_grid";
  static int iFunction = -1;
  report.enter(function, iFunction);
  bool DidWork = true;

  IsGeoGrid = 1;

  if (input.get_is_cubesphere())
    create_cubesphere_connection(quadtree, input, report);
  else
    create_sphere_connection(quadtree, input, report);

  if (input.get_do_restart()) {
    report.print(1, "Restarting! Reading grid files!");
    DidWork = read_restart(input.get_restartin_dir());
  } else {
    if (input.get_is_cubesphere())
      create_cubesphere_grid(quadtree, input, report);
    else
      create_sphere_grid(quadtree, input, report);

<<<<<<< HEAD
    create_altitudes(input, report);
=======
    MPI_Barrier(aether_comm);
    create_altitudes(planet, input, report);
>>>>>>> 16046f34

    DidWork = write_restart(input.get_restartout_dir());
  }

  // Calculate the radius, etc:
  fill_grid_radius(planet, report);

  // Calculate magnetic field and magnetic coordinates:
  fill_grid_bfield(planet, input, report);

  // Throw a little message for students:
  report.student_checker_function_name(input.get_is_student(),
				       input.get_student_name(),
				       4, "");
  
  report.exit(function);
  return DidWork;
}<|MERGE_RESOLUTION|>--- conflicted
+++ resolved
@@ -595,12 +595,8 @@
     else
       create_sphere_grid(quadtree, input, report);
 
-<<<<<<< HEAD
-    create_altitudes(input, report);
-=======
     MPI_Barrier(aether_comm);
     create_altitudes(planet, input, report);
->>>>>>> 16046f34
 
     DidWork = write_restart(input.get_restartout_dir());
   }
