// Copyright 2020, the Aether Development Team (see doc/dev_team.md for members)
// Full license can be found in License.md

#include <iostream>
#include <math.h>

#include "aether.h"

// ---------------------------------------------------------------------------
//  Fill in Solar Zenith Angle and cos(solar zenith angle)
// ---------------------------------------------------------------------------

void Grid::calc_sza(Planets planet, Times time) {

  std::string function = "Grid::calc_sza";
  static int iFunction = -1;
  report.enter(function, iFunction);

  precision_t lon_offset = planet.get_longitude_offset(time);
  precision_t sin_dec = planet.get_sin_dec(time);
  precision_t cos_dec = planet.get_cos_dec(time);

  // Local time is in radians
  geoLocalTime_scgc = geoLon_scgc + lon_offset;
  geoLocalTime_scgc =
    geoLocalTime_scgc - cTWOPI * floor(geoLocalTime_scgc / (cTWOPI));
  cos_sza_scgc =
    sin_dec * sin(geoLat_scgc) +
    cos_dec * cos(geoLat_scgc) % cos(geoLocalTime_scgc - cPI);
  sza_scgc = acos(cos_sza_scgc);

  report.exit(function);
}

// ---------------------------------------------------------------------------
//  Fill in GSE Coordinates
// ---------------------------------------------------------------------------

void Grid::calc_gse(Planets planet, Times time) {

  std::string function = "Grid::calc_sza";
  static int iFunction = -1;
  report.enter(function, iFunction);

  // Compute GSE coordinates:
  // 1. use latitude / local time to derive XYZ
  std::vector<arma_cube> lon_lat_radius;
  // -pi is used here, since +X is pointed towards sun:
  lon_lat_radius.push_back(geoLocalTime_scgc - cPI);
  lon_lat_radius.push_back(geoLat_scgc);
  lon_lat_radius.push_back(radius_scgc);
  GSE_XYZ_vcgc = transform_llr_to_xyz_3d(lon_lat_radius);
  // 2. rotate by declination to point x-axis towards the sun
  precision_t declination = planet.get_declination(time);
  GSE_XYZ_vcgc = rotate_around_y_3d(GSE_XYZ_vcgc, -declination);

  // ---------------------------------------------------------------
  // Do the same thing for the magnetic poles:

  std::vector<arma_cube> lon_lat_radius_col;
  arma_cube tmp_col(1, 1, nZ);

  // North:
  // Lon (converted to local time):

  precision_t lon_offset = planet.get_longitude_offset(time);
  tmp_col.fill(mag_pole_north_ll[0] + lon_offset - cPI);
  lon_lat_radius_col.push_back(tmp_col);
  // Lat:
  tmp_col.fill(mag_pole_north_ll[1]);
  lon_lat_radius_col.push_back(tmp_col);
  // Radius:
  tmp_col.tube(0, 0) = radius_scgc.tube(nX / 2, nY / 2);
  lon_lat_radius_col.push_back(tmp_col);

  mag_pole_north_gse = transform_llr_to_xyz_3d(lon_lat_radius_col);
  mag_pole_north_gse = rotate_around_y_3d(mag_pole_north_gse, -declination);

  // South:
  // Lon:
  lon_lat_radius_col[0].fill(mag_pole_south_ll[0] + lon_offset - cPI);
  // Lat:
  lon_lat_radius_col[1].fill(mag_pole_south_ll[1]);
  // Radius is already filled.
  mag_pole_south_gse = transform_llr_to_xyz_3d(lon_lat_radius_col);
  mag_pole_south_gse = rotate_around_y_3d(mag_pole_south_gse, -declination);

  report.exit(function);
}

// ---------------------------------------------------------------------------
//  Fill in Magnetic Local Time
//    - This assumes that the GE coordinates have been calculated
//      and filled in!
// ---------------------------------------------------------------------------

void Grid::calc_mlt() {

  std::string function = "Grid::calc_mlt";
  static int iFunction = -1;
  report.enter(function, iFunction);

  arma_mat dx(nX, nY), dy(nX, nY);
  arma_mat dlat_north(nX, nY);
  arma_mat mlt(nX, nY);
  arma_mat x_blend(nX, nY), y_blend(nX, nY);

  // Need to blend north and south, so use the distance from the pole
  // To indicate which pole you should use for MLT:

  // If you look throught the Earth from the north, the magnetic poles
  // in the north and south are on different sides of the Earth. If
  // you calculate MLT based on one pole, you get the wrong answer
  // near the other pole, so you should calculate the MLT for each
  // pole independently, and blend them near the equator.  This is
  // hard.  So, the way that I solved the problem is that the
  // locations of the poles (GSE X and Y, not Z) are blended, such
  // that when you are near the north pole, the location is near the
  // north (and south near south), and when you are close to the
  // equator, the location of the pole is the average of the two
  // pole locations.
  // So, x_blend and y_blend are the X,Y locations of the poles, blended
  // Then the dx and dy are calculated between each grid point and
  // the blended pole location. Then the angle between x and y is
  // calculated and converted to an hour.

  for (int iZ = 0; iZ < nZ; iZ++) {
    dlat_north = 1.0 - (cPI / 2.0 - magLat_scgc.slice(iZ)) / cPI;
    x_blend = dlat_north * mag_pole_north_gse[0](0, 0, iZ) +
              (1.0 - dlat_north) * mag_pole_south_gse[0](0, 0, iZ);
    y_blend = dlat_north * mag_pole_north_gse[1](0, 0, iZ) +
              (1.0 - dlat_north) * mag_pole_south_gse[1](0, 0, iZ);
    dx = GSE_XYZ_vcgc[0].slice(iZ) - x_blend;
    dy = GSE_XYZ_vcgc[1].slice(iZ) - y_blend;

    mlt = (atan2(dy, dx) + cTWOPI) / cPI * 12.0 + 12.0;
    magLocalTime_scgc.slice(iZ) = mlt - 24.0 * floor(mlt / 24.0);
  }

  report.exit(function);
}

// -----------------------------------------------------------------------------
//  fill grid with magnetic field values
// -----------------------------------------------------------------------------

void Grid::fill_grid_bfield(Planets planet) {

  std::string function = "Grid::fill_grid_bfield";
  static int iFunction = -1;
  report.enter(function, iFunction);

  int64_t iLon, iLat, iAlt, iDim;
  precision_t lon, lat, alt;
  bfield_info_type bfield_info;
  bool DoDebug = false;

  bfield_mag_scgc.zeros();

  if (abs(planet.get_dipole_strength()) > 0) {
    HasBField = 1;

    for (iLon = 0; iLon < nLons; iLon++) {
      for (iLat = 0; iLat < nLats; iLat++) {
        for (iAlt = 0; iAlt < nAlts; iAlt++) {

          lon = geoLon_scgc(iLon, iLat, iAlt);
          lat = geoLat_scgc(iLon, iLat, iAlt);
          alt = geoAlt_scgc(iLon, iLat, iAlt);

          bfield_info = get_bfield(lon, lat, alt, DoDebug,
                                   planet);

          magLat_scgc(iLon, iLat, iAlt) = bfield_info.lat;
          magLon_scgc(iLon, iLat, iAlt) = bfield_info.lon;

          bfield_mag_scgc(iLon, iLat, iAlt) = 0.0;

          for (iDim = 0; iDim < 3; iDim++) {
            bfield_vcgc[iDim](iLon, iLat, iAlt) = bfield_info.b[iDim] * cNTtoT;
            bfield_mag_scgc(iLon, iLat, iAlt) =
              bfield_mag_scgc(iLon, iLat, iAlt) +
              bfield_vcgc[iDim](iLon, iLat, iAlt) * bfield_vcgc[iDim](iLon, iLat, iAlt);
          }

          bfield_mag_scgc(iLon, iLat, iAlt) =
            sqrt(bfield_mag_scgc(iLon, iLat, iAlt));
        }
      }
    }

    for (iDim = 0; iDim < 3; iDim++)
      bfield_unit_vcgc[iDim] = bfield_vcgc[iDim] / (bfield_mag_scgc + 1e-32);

    int IsNorth = 1, IsSouth = 0;
    mag_pole_north_ll = get_magnetic_pole(IsNorth, planet);
    mag_pole_south_ll = get_magnetic_pole(IsSouth, planet);
  }

  report.exit(function);
  return;
}

// -----------------------------------------------------------------------------
//  Fill in radius, radius^2, and 1/radius^2
// -----------------------------------------------------------------------------

void Grid::fill_grid_radius(Planets planet) {

  std::string function = "Grid::fill_grid_radius";
  static int iFunction = -1;
  report.enter(function, iFunction);

  int64_t iLon, iLat, iAlt;

  // This generalizes things so that radius could be a function of all
  // three dimensions.  The Cubesphere has different latitudes in the first
  // and second dimensions.
  for (iLon = 0; iLon < nLons; iLon++)
    for (iLat = 0; iLat < nLats; iLat++)
      for (iAlt = 0; iAlt < nAlts; iAlt++)
	radius_scgc(iLon, iLat, iAlt) =
	  planet.get_radius(geoLat_scgc(iLon, iLat, iLat));

  radius_scgc = radius_scgc + geoAlt_scgc;
  radius2_scgc = radius_scgc % radius_scgc;
  radius2i_scgc = 1.0 / radius2_scgc;
  
  report.exit(function);
  return;
}

// -----------------------------------------------------------------------------
// Calculates radial unit vector - it does this by taking the gradient
// of the radius and makes a unit vector out of this.  With a sphere,
// this should be in the 3rd dimension, with an oblate spheriod, there
// will be a latitudinal component.
// -----------------------------------------------------------------------------

void Grid::calc_rad_unit(Planets planet) {

  std::string function = "Grid::calc_rad_unit";
  static int iFunction = -1;
  report.enter(function, iFunction);

  // *this is the grid class....
  std::vector<arma_cube> gradient_vcgc = calc_gradient_vector(radius_scgc, *this);

  arma_cube mag_radius_gradient = sqrt( pow(gradient_vcgc[0], 2) +
					pow(gradient_vcgc[1], 2) +
					pow(gradient_vcgc[2], 2));
  arma_cube mag_radius_gradienti =  1.0 / mag_radius_gradient;

  rad_unit_vcgc = make_cube_vector(nLons, nLats, nAlts, 3);
  for (int iV = 0; iV < 3; iV++)
    rad_unit_vcgc[iV].zeros();

  rad_unit_vcgc[0] = (gradient_vcgc[0] % mag_radius_gradienti);
  rad_unit_vcgc[1] = (gradient_vcgc[1] % mag_radius_gradienti); 
  rad_unit_vcgc[2] = (gradient_vcgc[2] % mag_radius_gradienti);

  report.exit(function);
  return;
}

// -----------------------------------------------------------------------------
//  Calculates gravity, including J2 perturbation
// -----------------------------------------------------------------------------

void Grid::calc_gravity(Planets planet){

  std::string function = "Grid::calc_gravity";
  static int iFunction = -1;
  report.enter(function, iFunction);

  precision_t mu = planet.get_mu();

  gravity_potential_scgc =
    - (mu / radius_scgc)
<<<<<<< HEAD
    + ((3 * (planet.get_J2(input) * mu)) /
=======
    + ((3 * (planet.get_J2() * planet.get_mu())) /
>>>>>>> 7858dbdb
       (2 * pow(radius_scgc, 3)) %
       ((sin(geoLat_scgc) % sin(geoLat_scgc)) - 1.0));

  // *this is the grid class....
  gravity_vcgc = calc_gradient_vector(gravity_potential_scgc, *this);

  gravity_vcgc[0] = - gravity_vcgc[0];
  gravity_vcgc[1] = - gravity_vcgc[1];
  gravity_vcgc[2] = - gravity_vcgc[2];

  report.exit(function);
  return;
}

// -----------------------------------------------------------------------------
//  Fill in XYZ in geo and mag coordinates
// -----------------------------------------------------------------------------

void Grid::calc_grid_spacing(Planets planet) {

  int64_t iLon, iLat, iAlt;

  report.print(3, "starting calc_grid_spacing");

  calc_alt_grid_spacing();
  calc_lat_grid_spacing();
  calc_long_grid_spacing();

  std::vector<arma_cube> lon_lat_radius;
  lon_lat_radius.push_back(geoLon_scgc);
  lon_lat_radius.push_back(geoLat_scgc);
  lon_lat_radius.push_back(radius_scgc);
  std::vector<arma_cube> xyz;

  xyz = transform_llr_to_xyz_3d(lon_lat_radius);
  geoX_scgc = xyz[0];
  geoY_scgc = xyz[0];
  geoZ_scgc = xyz[0];

  report.print(3, "ending calc_grid_spacing");
}

// ---------------------------------------
// Grid spacing for altitude:
// ---------------------------------------

void Grid::calc_alt_grid_spacing(){

  int64_t iAlt;
  for (iAlt = 1; iAlt < nAlts - 1; iAlt++) {
    dalt_center_scgc.slice(iAlt) =
      (geoAlt_scgc.slice(iAlt + 1) - geoAlt_scgc.slice(iAlt - 1)) / 2.0;
    dalt_lower_scgc.slice(iAlt) =
      geoAlt_scgc.slice(iAlt) - geoAlt_scgc.slice(iAlt - 1);
  }

  dalt_center_scgc.slice(0) = dalt_center_scgc.slice(1);
  dalt_center_scgc.slice(nAlts - 1) = dalt_center_scgc.slice(nAlts - 2);

  dalt_lower_scgc.slice(0) = dalt_lower_scgc.slice(1);
  iAlt = nAlts - 1;
  dalt_lower_scgc.slice(iAlt) =
    geoAlt_scgc.slice(iAlt) - geoAlt_scgc.slice(iAlt - 1);

  // For a stretched grid, calculate some useful quantities:
  // lower is defined for the current cell, which
  // means that upper(iAlt) is lower(iAlt+1)
  // ratio = upper / lower
  for (iAlt = 0; iAlt < nAlts - 1; iAlt++)
    dalt_ratio_scgc.slice(iAlt) =
      dalt_lower_scgc.slice(iAlt + 1) / dalt_lower_scgc.slice(iAlt);

  iAlt = nAlts - 1;
  dalt_ratio_scgc.slice(iAlt) = dalt_ratio_scgc.slice(iAlt - 1);

  // Need the square of the ratio:
  dalt_ratio_sq_scgc = dalt_ratio_scgc % dalt_ratio_scgc;
}

// ---------------------------------------
// Grid spacing for latitude:
// ---------------------------------------

void Grid::calc_lat_grid_spacing(){

  int64_t iLat;
  for (iLat = 1; iLat < nLats - 1; iLat++) {
    dlat_center_scgc.col(iLat) =
      (geoLat_scgc.col(iLat + 1) - geoLat_scgc.col(iLat - 1)) / 2.0;
  }

  // Bottom (one sided):
  iLat = 0;
  dlat_center_scgc.col(iLat) =
    geoLat_scgc.col(iLat + 1) - geoLat_scgc.col(iLat);
  // Top (one sided):
  iLat = nLats - 1;
  dlat_center_scgc.col(iLat) =
    geoLat_scgc.col(iLat) - geoLat_scgc.col(iLat - 1);

  // Make this into a distance:
  dlat_center_dist_scgc = dlat_center_scgc % radius_scgc;
}

// ---------------------------------------
// Grid spacing for longitude:
// ---------------------------------------

void Grid::calc_long_grid_spacing(){

  int64_t iLon;
  for (iLon = 1; iLon < nLons - 1; iLon++)
    dlon_center_scgc.row(iLon) =
      (geoLon_scgc.row(iLon + 1) - geoLon_scgc.row(iLon - 1)) / 2.0;

  // Bottom (one sided):
  iLon = 0;
  dlon_center_scgc.row(iLon) =
    geoLon_scgc.row(iLon + 1) - geoLon_scgc.row(iLon);
  // Top (one sided):
  iLon = nLons - 1;
  dlon_center_scgc.row(iLon) =
    geoLon_scgc.row(iLon) - geoLon_scgc.row(iLon - 1);

  // Make this into a distance:
  dlon_center_dist_scgc =
    dlon_center_scgc % radius_scgc % abs(cos(geoLat_scgc));
}

// -----------------------------------------------------------------------------
//  Calaculate centripetal acceleration
// -----------------------------------------------------------------------------

void Grid::calc_cent_acc(Planets planet) {
  // Longitudanal cent acc
  cent_acc_vcgc[0].zeros();
  
  float omega = planet.get_omega();
  float omega2 = omega * omega;

  // Latitudinal cent acc
  cent_acc_vcgc[1] = -1 * omega2 * radius_scgc  % cos(geoLat_scgc) % sin(geoLat_scgc);

  // Radial cent acc
  cent_acc_vcgc[2] = omega2 * radius_scgc % cos(geoLat_scgc) % cos(geoLat_scgc);
}<|MERGE_RESOLUTION|>--- conflicted
+++ resolved
@@ -267,7 +267,7 @@
 //  Calculates gravity, including J2 perturbation
 // -----------------------------------------------------------------------------
 
-void Grid::calc_gravity(Planets planet){
+void Grid::calc_gravity(Planets planet) {
 
   std::string function = "Grid::calc_gravity";
   static int iFunction = -1;
@@ -277,11 +277,7 @@
 
   gravity_potential_scgc =
     - (mu / radius_scgc)
-<<<<<<< HEAD
     + ((3 * (planet.get_J2(input) * mu)) /
-=======
-    + ((3 * (planet.get_J2() * planet.get_mu())) /
->>>>>>> 7858dbdb
        (2 * pow(radius_scgc, 3)) %
        ((sin(geoLat_scgc) % sin(geoLat_scgc)) - 1.0));
 
@@ -328,7 +324,7 @@
 // Grid spacing for altitude:
 // ---------------------------------------
 
-void Grid::calc_alt_grid_spacing(){
+void Grid::calc_alt_grid_spacing() {
 
   int64_t iAlt;
   for (iAlt = 1; iAlt < nAlts - 1; iAlt++) {
@@ -365,7 +361,7 @@
 // Grid spacing for latitude:
 // ---------------------------------------
 
-void Grid::calc_lat_grid_spacing(){
+void Grid::calc_lat_grid_spacing() {
 
   int64_t iLat;
   for (iLat = 1; iLat < nLats - 1; iLat++) {
@@ -390,7 +386,7 @@
 // Grid spacing for longitude:
 // ---------------------------------------
 
-void Grid::calc_long_grid_spacing(){
+void Grid::calc_long_grid_spacing() {
 
   int64_t iLon;
   for (iLon = 1; iLon < nLons - 1; iLon++)
