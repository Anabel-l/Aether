--- conflicted
+++ resolved
@@ -62,10 +62,7 @@
       // use Ti by default
       arma_cube temp = ions.temperature_scgc;
       std::string denom = reactions[iReaction].denominator;
-<<<<<<< HEAD
 
-=======
->>>>>>> 85175473
       if (denom == "Te")
         temp = ions.electron_temperature_scgc;
       else if (denom == "Tn")
@@ -74,29 +71,21 @@
       // Calculate reaction rate:
       if (reactions[iReaction].numerator &&
           reactions[iReaction].type == 1) {
-<<<<<<< HEAD
         // Form is RR = R * (num / Temp) ^ exp
-=======
-	// Form is RR = R * (num / Temp) ^ exp
->>>>>>> 85175473
         change3d =
           change3d %
           pow(reactions[iReaction].numerator / temp,
               reactions[iReaction].exponent);
       } else if (reactions[iReaction].numerator &&
                  reactions[iReaction].type == 2) {
-<<<<<<< HEAD
         // Form is RR = R * exp(num / Temp)
-=======
-	// Form is RR = R * exp(num / Temp)
->>>>>>> 85175473
+
         change3d =
           change3d %
           temp %
           exp(reactions[iReaction].numerator / temp);
       } else if (reactions[iReaction].numerator &&
                  reactions[iReaction].type == 3) {
-<<<<<<< HEAD
         // This is a placeholder for more complicated reaction rates,
         // such as the charge exchange for O+ + N2 at Earth. Specifically,
         // this is what is outlined in Schunk and Nagy:
@@ -104,15 +93,6 @@
                  pow(ions.efield_vcgc[0], 2) +
                  pow(ions.efield_vcgc[1], 2) +
                  pow(ions.efield_vcgc[2], 2)); //.33 * E'^2
-=======
-	// This is a placeholder for more complicated reaction rates,
-	// such as the charge exchange for O+ + N2 at Earth. Specifically,
-	// this is what is outlined in Schunk and Nagy:
-        temp = temp + 0.33 * (
-               pow(ions.efield_vcgc[0], 2) +
-               pow(ions.efield_vcgc[1], 2) +
-               pow(ions.efield_vcgc[2], 2)); //.33 * E'^2
->>>>>>> 85175473
 
         precision_t coeff_a, coeff_b, coeff_c;
 
@@ -139,10 +119,7 @@
       // Figure out which temperature is the limiter.  Default to ions:
       arma_cube temp = ions.temperature_scgc;
       std::string piecewiseTemp = reactions[iReaction].piecewiseVar;
-<<<<<<< HEAD
 
-=======
->>>>>>> 85175473
       if (piecewiseTemp == "Te")
         temp = ions.electron_temperature_scgc;
       else if (piecewiseTemp == "Tn")
@@ -150,10 +127,7 @@
 
       // Limit the reagion to where the temperautre is in the range:
       change3d = change3d % (change3d > reactions[iReaction].min);
-<<<<<<< HEAD
 
-=======
->>>>>>> 85175473
       if (reactions[iReaction].max > 0)
         change3d = change3d % (change3d <= reactions[iReaction].max);
     }
